package run

import (
	"bytes"
	"fmt"
	"io/ioutil"
	"os"
	"testing"
	"time"

	"github.com/hashicorp/hcl/hcl/printer"
	"github.com/sirupsen/logrus"
	"github.com/sirupsen/logrus/hooks/test"
	"github.com/spiffe/spire/pkg/common/catalog"
	"github.com/spiffe/spire/pkg/common/log"
	"github.com/spiffe/spire/pkg/server"
	bundleClient "github.com/spiffe/spire/pkg/server/bundle/client"
	"github.com/spiffe/spire/pkg/server/plugin/keymanager"
	"github.com/stretchr/testify/assert"
	"github.com/stretchr/testify/require"
)

func TestParseConfigGood(t *testing.T) {
	c, err := parseFile("../../../../test/fixture/config/server_good.conf")
	require.NoError(t, err)

	// Check for server configurations
	assert.Equal(t, c.Server.BindAddress, "127.0.0.1")
	assert.Equal(t, c.Server.BindPort, 8081)
	assert.Equal(t, c.Server.RegistrationUDSPath, "/tmp/server.sock")
	assert.Equal(t, c.Server.TrustDomain, "example.org")
	assert.Equal(t, c.Server.LogLevel, "INFO")
	assert.Equal(t, c.Server.Experimental.AllowAgentlessNodeAttestors, true)

	// Check for plugins configurations
	pluginConfigs := *c.Plugins
	expectedData := "join_token = \"PLUGIN-SERVER-NOT-A-SECRET\""
	var data bytes.Buffer
	err = printer.DefaultConfig.Fprint(&data, pluginConfigs["plugin_type_server"]["plugin_name_server"].PluginData)
	assert.NoError(t, err)

	assert.Len(t, pluginConfigs, 1)
	assert.Len(t, pluginConfigs["plugin_type_server"], 3)

	// Default config
	pluginConfig := pluginConfigs["plugin_type_server"]["plugin_name_server"]
	assert.Nil(t, pluginConfig.Enabled)
	assert.Equal(t, pluginConfig.IsEnabled(), true)
	assert.Equal(t, pluginConfig.PluginChecksum, "pluginServerChecksum")
	assert.Equal(t, pluginConfig.PluginCmd, "./pluginServerCmd")
	assert.Equal(t, expectedData, data.String())

	// Disabled plugin
	pluginConfig = pluginConfigs["plugin_type_server"]["plugin_disabled"]
	assert.NotNil(t, pluginConfig.Enabled)
	assert.Equal(t, pluginConfig.IsEnabled(), false)
	assert.Equal(t, pluginConfig.PluginChecksum, "pluginServerChecksum")
	assert.Equal(t, pluginConfig.PluginCmd, "./pluginServerCmd")
	assert.Equal(t, expectedData, data.String())

	// Enabled plugin
	pluginConfig = pluginConfigs["plugin_type_server"]["plugin_enabled"]
	assert.NotNil(t, pluginConfig.Enabled)
	assert.Equal(t, pluginConfig.IsEnabled(), true)
	assert.Equal(t, pluginConfig.PluginChecksum, "pluginServerChecksum")
	assert.Equal(t, pluginConfig.PluginCmd, "./pluginServerCmd")
	assert.Equal(t, expectedData, data.String())
}

func TestParseFlagsGood(t *testing.T) {
	c, err := parseFlags([]string{
		"-bindAddress=127.0.0.1",
		"-registrationUDSPath=/tmp/flag.sock",
		"-trustDomain=example.org",
		"-logLevel=INFO",
	})
	require.NoError(t, err)
	assert.Equal(t, c.BindAddress, "127.0.0.1")
	assert.Equal(t, c.RegistrationUDSPath, "/tmp/flag.sock")
	assert.Equal(t, c.TrustDomain, "example.org")
	assert.Equal(t, c.LogLevel, "INFO")
}

func TestMergeInput(t *testing.T) {
	cases := []struct {
		msg       string
		fileInput func(*config)
		cliInput  func(*serverConfig)
		test      func(*testing.T, *config)
	}{
		{
			msg:       "bind_address should default to 0.0.0.0 if not set",
			fileInput: func(c *config) {},
			cliInput:  func(c *serverConfig) {},
			test: func(t *testing.T, c *config) {
				require.Equal(t, "0.0.0.0", c.Server.BindAddress)
			},
		},
		{
			msg: "bind_address should be configurable by file",
			fileInput: func(c *config) {
				c.Server.BindAddress = "10.0.0.1"
			},
			cliInput: func(c *serverConfig) {
				c.BindAddress = ""
			},
			test: func(t *testing.T, c *config) {
				require.Equal(t, "10.0.0.1", c.Server.BindAddress)
			},
		},
		{
			msg: "bind_address should be configurable by CLI flag",
			fileInput: func(c *config) {
				c.Server.BindAddress = ""
			},
			cliInput: func(c *serverConfig) {
				c.BindAddress = "10.0.0.1"
			},
			test: func(t *testing.T, c *config) {
				require.Equal(t, "10.0.0.1", c.Server.BindAddress)
			},
		},
		{
			msg: "bind_address specified by CLI flag should take precedence over file",
			fileInput: func(c *config) {
				c.Server.BindAddress = "10.0.0.1"
			},
			cliInput: func(c *serverConfig) {
				c.BindAddress = "10.0.0.2"
			},
			test: func(t *testing.T, c *config) {
				require.Equal(t, "10.0.0.2", c.Server.BindAddress)
			},
		},
		{
			msg:       "bind_port should default to 8081 if not set",
			fileInput: func(c *config) {},
			cliInput:  func(c *serverConfig) {},
			test: func(t *testing.T, c *config) {
				require.Equal(t, 8081, c.Server.BindPort)
			},
		},
		{
			msg: "bind_port should be configurable by file",
			fileInput: func(c *config) {
				c.Server.BindPort = 1337
			},
			cliInput: func(c *serverConfig) {},
			test: func(t *testing.T, c *config) {
				require.Equal(t, 1337, c.Server.BindPort)
			},
		},
		{
			msg:       "bind_port should be configurable by CLI flag",
			fileInput: func(c *config) {},
			cliInput: func(c *serverConfig) {
				c.BindPort = 1337
			},
			test: func(t *testing.T, c *config) {
				require.Equal(t, 1337, c.Server.BindPort)
			},
		},
		{
			msg: "bind_port specified by CLI flag should take precedence over file",
			fileInput: func(c *config) {
				c.Server.BindPort = 1336
			},
			cliInput: func(c *serverConfig) {
				c.BindPort = 1337
			},
			test: func(t *testing.T, c *config) {
				require.Equal(t, 1337, c.Server.BindPort)
			},
		},
		{
			msg: "ca_key_type should be configurable by file",
			fileInput: func(c *config) {
				c.Server.CAKeyType = "rsa-2048"
			},
			cliInput: func(c *serverConfig) {},
			test: func(t *testing.T, c *config) {
				require.Equal(t, "rsa-2048", c.Server.CAKeyType)
			},
		},
		{
			msg: "ca_subject should be configurable by file",
			fileInput: func(c *config) {
				c.Server.CASubject = &caSubjectConfig{
					Country:      []string{"test-country"},
					Organization: []string{"test-org"},
					CommonName:   "test-cn",
				}
			},
			cliInput: func(c *serverConfig) {},
			test: func(t *testing.T, c *config) {
				require.Equal(t, []string{"test-country"}, c.Server.CASubject.Country)
				require.Equal(t, []string{"test-org"}, c.Server.CASubject.Organization)
				require.Equal(t, "test-cn", c.Server.CASubject.CommonName)
			},
		},
		{
			msg: "ca_ttl should be configurable by file",
			fileInput: func(c *config) {
				c.Server.CATTL = "1h"
			},
			cliInput: func(c *serverConfig) {},
			test: func(t *testing.T, c *config) {
				require.Equal(t, "1h", c.Server.CATTL)
			},
		},
		{
			msg: "data_dir should be configurable by file",
			fileInput: func(c *config) {
				c.Server.DataDir = "foo"
			},
			cliInput: func(c *serverConfig) {},
			test: func(t *testing.T, c *config) {
				require.Equal(t, "foo", c.Server.DataDir)
			},
		},
		{
			msg:       "data_dir should be configurable by CLI flag",
			fileInput: func(c *config) {},
			cliInput: func(c *serverConfig) {
				c.DataDir = "foo"
			},
			test: func(t *testing.T, c *config) {
				require.Equal(t, "foo", c.Server.DataDir)
			},
		},
		{
			msg: "data_dir specified by CLI flag should take precedence over file",
			fileInput: func(c *config) {
				c.Server.DataDir = "foo"
			},
			cliInput: func(c *serverConfig) {
				c.DataDir = "bar"
			},
			test: func(t *testing.T, c *config) {
				require.Equal(t, "bar", c.Server.DataDir)
			},
		},
		{
			msg: "jwt_issuer should be configurable by file",
			fileInput: func(c *config) {
				c.Server.JWTIssuer = "ISSUER"
			},
			cliInput: func(c *serverConfig) {},
			test: func(t *testing.T, c *config) {
				require.Equal(t, "ISSUER", c.Server.JWTIssuer)
			},
		},
		{
			msg: "log_file should be configurable by file",
			fileInput: func(c *config) {
				c.Server.LogFile = "foo"
			},
			cliInput: func(c *serverConfig) {},
			test: func(t *testing.T, c *config) {
				require.Equal(t, "foo", c.Server.LogFile)
			},
		},
		{
			msg:       "log_file should be configurable by CLI flag",
			fileInput: func(c *config) {},
			cliInput: func(c *serverConfig) {
				c.LogFile = "foo"
			},
			test: func(t *testing.T, c *config) {
				require.Equal(t, "foo", c.Server.LogFile)
			},
		},
		{
			msg: "log_file specified by CLI flag should take precedence over file",
			fileInput: func(c *config) {
				c.Server.LogFile = "foo"
			},
			cliInput: func(c *serverConfig) {
				c.LogFile = "bar"
			},
			test: func(t *testing.T, c *config) {
				require.Equal(t, "bar", c.Server.LogFile)
			},
		},
		{
			msg:       "log_format should default to log.DefaultFormat if not set",
			fileInput: func(c *config) {},
			cliInput:  func(c *serverConfig) {},
			test: func(t *testing.T, c *config) {
				require.Equal(t, log.DefaultFormat, c.Server.LogFormat)
			},
		},
		{
			msg: "log_format should be configurable by file",
			fileInput: func(c *config) {
				c.Server.LogFormat = "JSON"
			},
			cliInput: func(c *serverConfig) {},
			test: func(t *testing.T, c *config) {
				require.Equal(t, "JSON", c.Server.LogFormat)
			},
		},
		{
			msg:       "log_format should be configurable by CLI flag",
			fileInput: func(c *config) {},
			cliInput: func(c *serverConfig) {
				c.LogFormat = "JSON"
			},
			test: func(t *testing.T, c *config) {
				require.Equal(t, "JSON", c.Server.LogFormat)
			},
		},
		{
			msg: "log_format specified by CLI flag should take precedence over file",
			fileInput: func(c *config) {
				c.Server.LogFormat = "TEXT"
			},
			cliInput: func(c *serverConfig) {
				c.LogFormat = "JSON"
			},
			test: func(t *testing.T, c *config) {
				require.Equal(t, "JSON", c.Server.LogFormat)
			},
		},
		{
			msg:       "log_level should default to INFO if not set",
			fileInput: func(c *config) {},
			cliInput:  func(c *serverConfig) {},
			test: func(t *testing.T, c *config) {
				require.Equal(t, "INFO", c.Server.LogLevel)
			},
		},
		{
			msg: "log_level should be configurable by file",
			fileInput: func(c *config) {
				c.Server.LogLevel = "DEBUG"
			},
			cliInput: func(c *serverConfig) {},
			test: func(t *testing.T, c *config) {
				require.Equal(t, "DEBUG", c.Server.LogLevel)
			},
		},
		{
			msg:       "log_level should be configurable by CLI flag",
			fileInput: func(c *config) {},
			cliInput: func(c *serverConfig) {
				c.LogLevel = "DEBUG"
			},
			test: func(t *testing.T, c *config) {
				require.Equal(t, "DEBUG", c.Server.LogLevel)
			},
		},
		{
			msg: "log_level specified by CLI flag should take precedence over file",
			fileInput: func(c *config) {
				c.Server.LogLevel = "WARN"
			},
			cliInput: func(c *serverConfig) {
				c.LogLevel = "DEBUG"
			},
			test: func(t *testing.T, c *config) {
				require.Equal(t, "DEBUG", c.Server.LogLevel)
			},
		},
		{
			msg:       "registration_uds_path should default to /tmp/spire-registration.sock if not set",
			fileInput: func(c *config) {},
			cliInput:  func(c *serverConfig) {},
			test: func(t *testing.T, c *config) {
				require.Equal(t, "/tmp/spire-registration.sock", c.Server.RegistrationUDSPath)
			},
		},
		{
			msg: "registration_uds_path should be configurable by file",
			fileInput: func(c *config) {
				c.Server.RegistrationUDSPath = "foo"
			},
			cliInput: func(c *serverConfig) {},
			test: func(t *testing.T, c *config) {
				require.Equal(t, "foo", c.Server.RegistrationUDSPath)
			},
		},
		{
			msg:       "registration_uds_path should be configuable by CLI flag",
			fileInput: func(c *config) {},
			cliInput: func(c *serverConfig) {
				c.RegistrationUDSPath = "foo"
			},
			test: func(t *testing.T, c *config) {
				require.Equal(t, "foo", c.Server.RegistrationUDSPath)
			},
		},
		{
			msg: "registration_uds_path specified by CLI flag should take precedence over file",
			fileInput: func(c *config) {
				c.Server.RegistrationUDSPath = "foo"
			},
			cliInput: func(c *serverConfig) {
				c.RegistrationUDSPath = "bar"
			},
			test: func(t *testing.T, c *config) {
				require.Equal(t, "bar", c.Server.RegistrationUDSPath)
			},
		},
		{
			msg: "deprecated svid_ttl should be configurable by file",
			fileInput: func(c *config) {
				c.Server.DeprecatedSVIDTTL = "1h"
			},
			cliInput: func(c *serverConfig) {},
			test: func(t *testing.T, c *config) {
				require.Equal(t, "1h", c.Server.DeprecatedSVIDTTL)
			},
		},
		{
			msg: "default_svid_ttl should be configurable by file",
			fileInput: func(c *config) {
				c.Server.DefaultSVIDTTL = "1h"
			},
			cliInput: func(c *serverConfig) {},
			test: func(t *testing.T, c *config) {
				require.Equal(t, "1h", c.Server.DefaultSVIDTTL)
			},
		},
		{
			msg:       "trust_domain should not have a default value",
			fileInput: func(c *config) {},
			cliInput:  func(c *serverConfig) {},
			test: func(t *testing.T, c *config) {
				require.Equal(t, "", c.Server.TrustDomain)
			},
		},
		{
			msg: "trust_domain should be configurable by file",
			fileInput: func(c *config) {
				c.Server.TrustDomain = "foo"
			},
			cliInput: func(c *serverConfig) {},
			test: func(t *testing.T, c *config) {
				require.Equal(t, "foo", c.Server.TrustDomain)
			},
		},
		{
			// TODO: should it really?
			msg:       "trust_domain should be configurable by CLI flag",
			fileInput: func(c *config) {},
			cliInput: func(c *serverConfig) {
				c.TrustDomain = "foo"
			},
			test: func(t *testing.T, c *config) {
				require.Equal(t, "foo", c.Server.TrustDomain)
			},
		},
		{
			msg: "trust_domain specified by CLI flag should take precedence over file",
			fileInput: func(c *config) {
				c.Server.TrustDomain = "foo"
			},
			cliInput: func(c *serverConfig) {
				c.TrustDomain = "bar"
			},
			test: func(t *testing.T, c *config) {
				require.Equal(t, "bar", c.Server.TrustDomain)
			},
		},
		{
			msg:       "upstream_bundle should be nil if not set",
			fileInput: func(c *config) {},
			cliInput:  func(c *serverConfig) {},
			test: func(t *testing.T, c *config) {
				require.Nil(t, c.Server.UpstreamBundle)
			},
		},
		{
			msg: "upstream_bundle should be configurable by file",
			fileInput: func(c *config) {
				value := true
				c.Server.UpstreamBundle = &value
			},
			cliInput: func(c *serverConfig) {},
			test: func(t *testing.T, c *config) {
				require.NotNil(t, c.Server.UpstreamBundle)
				require.Equal(t, true, *c.Server.UpstreamBundle)
			},
		},
		{
			msg:       "upstream_bundle should be configurable by CLI flag",
			fileInput: func(c *config) {},
			cliInput: func(c *serverConfig) {
				value := true
				c.UpstreamBundle = &value
			},
			test: func(t *testing.T, c *config) {
				require.NotNil(t, c.Server.UpstreamBundle)
				require.Equal(t, true, *c.Server.UpstreamBundle)
			},
		},
		//{
		//      // TODO: This is currently unsupported
		//	msg: "upstream_bundle specified by CLI flag should take precedence over file",
		//	fileInput: func(c *config) {
		//		c.Server.UpstreamBundle = true
		//	},
		//	cliInput: func(c *serverConfig) {
		//		c.UpstreamBundle = false
		//	},
		//	test: func(t *testing.T, c *config) {
		//		require.Equal(t, false, c.Server.UpstreamBundle)
		//	},
		//},
	}

	for _, testCase := range cases {
		testCase := testCase

		fileInput := &config{Server: &serverConfig{}}
		cliInput := &serverConfig{}

		testCase.fileInput(fileInput)
		testCase.cliInput(cliInput)

		t.Run(testCase.msg, func(t *testing.T) {
			i, err := mergeInput(fileInput, cliInput)
			require.NoError(t, err)

			testCase.test(t, i)
		})
	}
}

func TestNewServerConfig(t *testing.T) {
	cases := []struct {
		msg         string
		expectError bool
		input       func(*config)
		test        func(*testing.T, *server.Config)
	}{
		{
			msg: "bind_address and bind_port should be correctly parsed",
			input: func(c *config) {
				c.Server.BindAddress = "192.168.1.1"
				c.Server.BindPort = 1337
			},
			test: func(t *testing.T, c *server.Config) {
				require.Equal(t, "192.168.1.1", c.BindAddress.IP.String())
				require.Equal(t, 1337, c.BindAddress.Port)
			},
		},
		{
			msg:         "invalid bind_address should return an error",
			expectError: true,
			input: func(c *config) {
				c.Server.BindAddress = "this-is-not-an-ip-address"
			},
			test: func(t *testing.T, c *server.Config) {
				require.Nil(t, c)
			},
		},
		{
			msg: "registration_uds_path should be correctly configured",
			input: func(c *config) {
				c.Server.RegistrationUDSPath = "foo"
			},
			test: func(t *testing.T, c *server.Config) {
				require.Equal(t, "foo", c.BindUDSAddress.Name)
				require.Equal(t, "unix", c.BindUDSAddress.Net)
			},
		},
		{
			msg: "data_dir should be correctly configured",
			input: func(c *config) {
				c.Server.DataDir = "foo"
			},
			test: func(t *testing.T, c *server.Config) {
				require.Equal(t, "foo", c.DataDir)
			},
		},
		{
			msg: "trust_domain should be correctly parsed",
			input: func(c *config) {
				c.Server.TrustDomain = "foo"
			},
			test: func(t *testing.T, c *server.Config) {
				require.Equal(t, "spiffe://foo", c.TrustDomain.String())
			},
		},
		{
			msg:         "invalid trust_domain should return an error",
			expectError: true,
			input: func(c *config) {
				c.Server.TrustDomain = "i'm invalid"
			},
			test: func(t *testing.T, c *server.Config) {
				require.Nil(t, c)
			},
		},
		{
			msg: "jwt_issuer is correctly configured",
			input: func(c *config) {
				c.Server.JWTIssuer = "ISSUER"
			},
			test: func(t *testing.T, c *server.Config) {
				require.Equal(t, "ISSUER", c.JWTIssuer)
			},
		},
		{
			msg: "logger gets set correctly",
			input: func(c *config) {
				c.Server.LogLevel = "WARN"
				c.Server.LogFormat = "TEXT"
			},
			test: func(t *testing.T, c *server.Config) {
				require.NotNil(t, c.Log)

				l := c.Log.(*log.Logger)
				require.Equal(t, logrus.WarnLevel, l.Level)
				require.Equal(t, &logrus.TextFormatter{}, l.Formatter)
			},
		},
		{
			msg: "log_level and log_format are case insensitive",
			input: func(c *config) {
				c.Server.LogLevel = "wArN"
				c.Server.LogFormat = "TeXt"
			},
			test: func(t *testing.T, c *server.Config) {
				require.NotNil(t, c.Log)

				l := c.Log.(*log.Logger)
				require.Equal(t, logrus.WarnLevel, l.Level)
				require.Equal(t, &logrus.TextFormatter{}, l.Formatter)
			},
		},
		{
			msg:         "invalid log_level returns an error",
			expectError: true,
			input: func(c *config) {
				c.Server.LogLevel = "not-a-valid-level"
			},
			test: func(t *testing.T, c *server.Config) {
				require.Nil(t, c)
			},
		},
		{
			msg:         "invalid log_format returns an error",
			expectError: true,
			input: func(c *config) {
				c.Server.LogFormat = "not-a-valid-format"
			},
			test: func(t *testing.T, c *server.Config) {
				require.Nil(t, c)
			},
		},
		{
			msg: "upstream_bundle is configured correctly",
			input: func(c *config) {
				value := true
				c.Server.UpstreamBundle = &value
			},
			test: func(t *testing.T, c *server.Config) {
				require.True(t, c.UpstreamBundle)
			},
		},
		{
			msg: "allow_agentless_node_attestors is configured correctly",
			input: func(c *config) {
				c.Server.Experimental.AllowAgentlessNodeAttestors = true
			},
			test: func(t *testing.T, c *server.Config) {
				require.True(t, c.Experimental.AllowAgentlessNodeAttestors)
			},
		},
		{
			msg: "bundle endpoint is parsed and configured correctly",
			input: func(c *config) {
				c.Server.Experimental.BundleEndpointEnabled = true
				c.Server.Experimental.BundleEndpointAddress = "192.168.1.1"
				c.Server.Experimental.BundleEndpointPort = 1337
			},
			test: func(t *testing.T, c *server.Config) {
				require.True(t, c.Experimental.BundleEndpointEnabled)
				require.Equal(t, "192.168.1.1", c.Experimental.BundleEndpointAddress.IP.String())
				require.Equal(t, 1337, c.Experimental.BundleEndpointAddress.Port)
			},
		},
		{
			msg: "bundle federates with section is parsed and configured correctly",
			input: func(c *config) {
				c.Server.Experimental.FederatesWith = map[string]federatesWithConfig{
					"spiffe://domain1.test": {
						BundleEndpointAddress:  "192.168.1.1",
						BundleEndpointPort:     1337,
						BundleEndpointSpiffeID: "spiffe://domain1.test/bundle/endpoint",
						UseWebPKI:              false,
					},
					"spiffe://domain2.test": {
						BundleEndpointAddress:  "192.168.1.1",
						BundleEndpointSpiffeID: "THIS SHOULD BE IGNORED",
						BundleEndpointPort:     1337,
						UseWebPKI:              true,
					},
				}
			},
			test: func(t *testing.T, c *server.Config) {
				require.Equal(t, map[string]bundleClient.TrustDomainConfig{
					"spiffe://domain1.test": {
						EndpointAddress:  "192.168.1.1:1337",
						EndpointSpiffeID: "spiffe://domain1.test/bundle/endpoint",
						UseWebPKI:        false,
					},
					"spiffe://domain2.test": {
						EndpointAddress: "192.168.1.1:1337",
						UseWebPKI:       true,
					},
				}, c.Experimental.FederatesWith)
			},
		},
		{
			msg: "deprecated svid_ttl is correctly parsed",
			input: func(c *config) {
				c.Server.DeprecatedSVIDTTL = "1m"
			},
			test: func(t *testing.T, c *server.Config) {
				require.Equal(t, time.Minute, c.SVIDTTL)
			},
		},
		{
			msg:         "invalid deprecated svid_ttl returns an error",
			expectError: true,
			input: func(c *config) {
				c.Server.DeprecatedSVIDTTL = "b"
			},
			test: func(t *testing.T, c *server.Config) {
				require.Nil(t, c)
			},
		},
		{
			msg: "default_svid_ttl is correctly parsed",
			input: func(c *config) {
				c.Server.DefaultSVIDTTL = "1m"
			},
			test: func(t *testing.T, c *server.Config) {
				require.Equal(t, time.Minute, c.SVIDTTL)
			},
		},
		{
			msg:         "invalid default_svid_ttl returns an error",
			expectError: true,
			input: func(c *config) {
				c.Server.DefaultSVIDTTL = "b"
			},
			test: func(t *testing.T, c *server.Config) {
				require.Nil(t, c)
			},
		},
		{
			msg: "default_svid_ttl preferred over svid_ttl",
			input: func(c *config) {
				c.Server.DeprecatedSVIDTTL = "2m"
				c.Server.DefaultSVIDTTL = "1m"
			},
			test: func(t *testing.T, c *server.Config) {
				require.Equal(t, time.Minute, c.SVIDTTL)
			},
		},
		{
			msg: "rsa-2048 ca_key_type is correctly parsed",
			input: func(c *config) {
				c.Server.CAKeyType = "rsa-2048"
			},
			test: func(t *testing.T, c *server.Config) {
				require.Equal(t, keymanager.KeyType_RSA_2048, c.CAKeyType)
			},
		},
		{
			msg: "rsa-4096 ca_key_type is correctly parsed",
			input: func(c *config) {
				c.Server.CAKeyType = "rsa-4096"
			},
			test: func(t *testing.T, c *server.Config) {
				require.Equal(t, keymanager.KeyType_RSA_4096, c.CAKeyType)
			},
		},
		{
			msg: "ec-p256 ca_key_type is correctly parsed",
			input: func(c *config) {
				c.Server.CAKeyType = "ec-p256"
			},
			test: func(t *testing.T, c *server.Config) {
				require.Equal(t, keymanager.KeyType_EC_P256, c.CAKeyType)
			},
		},
		{
			msg: "ec-p384 ca_key_type is correctly parsed",
			input: func(c *config) {
				c.Server.CAKeyType = "ec-p384"
			},
			test: func(t *testing.T, c *server.Config) {
				require.Equal(t, keymanager.KeyType_EC_P384, c.CAKeyType)
			},
		},
		{
			msg:         "unsupported ca_key_type is rejected",
			expectError: true,
			input: func(c *config) {
				c.Server.CAKeyType = "rsa-1024"
			},
			test: func(t *testing.T, c *server.Config) {
				require.Nil(t, c)
			},
		},
		{
			msg: "ca_ttl is correctly parsed",
			input: func(c *config) {
				c.Server.CATTL = "1h"
			},
			test: func(t *testing.T, c *server.Config) {
				require.Equal(t, time.Hour, c.CATTL)
			},
		},
		{
			msg:         "invalid ca_ttl returns an error",
			expectError: true,
			input: func(c *config) {
				c.Server.CATTL = "b"
			},
			test: func(t *testing.T, c *server.Config) {
				require.Nil(t, c)
			},
		},
		{
			msg: "ca_subject is configured correctly",
			input: func(c *config) {
				c.Server.CASubject = &caSubjectConfig{
					Organization: []string{"foo"},
					Country:      []string{"us"},
					CommonName:   "bar",
				}
			},
			test: func(t *testing.T, c *server.Config) {
				require.Equal(t, []string{"foo"}, c.CASubject.Organization)
				require.Equal(t, []string{"us"}, c.CASubject.Country)
				require.Equal(t, "bar", c.CASubject.CommonName)
			},
		},
	}

	for _, testCase := range cases {
		testCase := testCase

		input := defaultValidConfig()

		testCase.input(input)

		t.Run(testCase.msg, func(t *testing.T) {
			sc, err := newServerConfig(input, []log.Option{})
			if testCase.expectError {
				require.Error(t, err)
			} else {
				require.NoError(t, err)
			}

			testCase.test(t, sc)
		})
	}
}

// defaultValidConfig returns the bare minimum config required to
// pass validation etc
func defaultValidConfig() *config {
	c := defaultConfig()

	c.Server.DataDir = "."
	c.Server.TrustDomain = "example.org"

	c.Plugins = &catalog.HCLPluginConfigMap{}

	return c
}

func TestWarnOnUnknownConfig(t *testing.T) {
	testFileDir := "../../../../test/fixture/config"
	cases := []struct {
		msg            string
		testFilePath   string
		expectedLogMsg string
	}{
		{
			msg:            "in root block",
			testFilePath:   fmt.Sprintf("%v/server_and_agent_bad_root_block.conf", testFileDir),
			expectedLogMsg: "Detected unknown top-level config options: [\"unknown_option1\" \"unknown_option2\"]; this will be fatal in a future release.",
		},
		{
			msg:            "in server block",
			testFilePath:   fmt.Sprintf("%v/server_bad_server_block.conf", testFileDir),
			expectedLogMsg: "Detected unknown server config options: [\"unknown_option1\" \"unknown_option2\"]; this will be fatal in a future release.",
		},
		{
			msg:            "in nested ca_subject block",
			testFilePath:   fmt.Sprintf("%v/server_bad_nested_ca_subject_block.conf", testFileDir),
			expectedLogMsg: "Detected unknown CA Subject config options: [\"unknown_option1\" \"unknown_option2\"]; this will be fatal in a future release.",
		},
		// TODO: Re-enable unused key detection for experimental config. See
		// https://github.com/spiffe/spire/issues/1101 for more information
		//
		//{
		//	msg:            "in nested experimental block",
		//	testFilePath:   fmt.Sprintf("%v/server_bad_nested_experimental_block.conf", testFileDir),
		//	expectedLogMsg: "Detected unknown experimental config options: [\"unknown_option1\" \"unknown_option2\"]; this will be fatal in a future release.",
		//},
		{
			msg:            "in nested bundle_endpoint_acme block",
			testFilePath:   fmt.Sprintf("%v/server_bad_nested_bundle_endpoint_acme_block.conf", testFileDir),
			expectedLogMsg: "Detected unknown ACME config options: [\"unknown_option1\" \"unknown_option2\"]; this will be fatal in a future release.",
		},
		{
			msg:            "in nested federates_with block",
			testFilePath:   fmt.Sprintf("%v/server_bad_nested_federates_with_block.conf", testFileDir),
			expectedLogMsg: "Detected unknown federation config options for \"test1\": [\"unknown_option1\" \"unknown_option2\"]; this will be fatal in a future release.",
		},
		// TODO: Re-enable unused key detection for telemetry. See
		// https://github.com/spiffe/spire/issues/1101 for more information
		//
		//{
		//	msg:            "in telemetry block",
		//	testFilePath:   fmt.Sprintf("%v/server_and_agent_bad_telemetry_block.conf", testFileDir),
		//	expectedLogMsg: "Detected unknown telemetry config options: [\"unknown_option1\" \"unknown_option2\"]; this will be fatal in a future release.",
		//},
		{
			msg:            "in nested Prometheus block",
			testFilePath:   fmt.Sprintf("%v/server_and_agent_bad_nested_Prometheus_block.conf", testFileDir),
			expectedLogMsg: "Detected unknown Prometheus config options: [\"unknown_option1\" \"unknown_option2\"]; this will be fatal in a future release.",
		},
		{
			msg:            "in nested DogStatsd block",
			testFilePath:   fmt.Sprintf("%v/server_and_agent_bad_nested_DogStatsd_block.conf", testFileDir),
			expectedLogMsg: "Detected unknown DogStatsd config options: [\"unknown_option1\" \"unknown_option2\"]; this will be fatal in a future release.",
		},
		{
			msg:            "in nested Statsd block",
			testFilePath:   fmt.Sprintf("%v/server_and_agent_bad_nested_Statsd_block.conf", testFileDir),
			expectedLogMsg: "Detected unknown Statsd config options: [\"unknown_option1\" \"unknown_option2\"]; this will be fatal in a future release.",
		},
		{
			msg:            "in nested M3 block",
			testFilePath:   fmt.Sprintf("%v/server_and_agent_bad_nested_M3_block.conf", testFileDir),
			expectedLogMsg: "Detected unknown M3 config options: [\"unknown_option1\" \"unknown_option2\"]; this will be fatal in a future release.",
		},
		{
			msg:            "in nested InMem block",
			testFilePath:   fmt.Sprintf("%v/server_and_agent_bad_nested_InMem_block.conf", testFileDir),
			expectedLogMsg: "Detected unknown InMem config options: [\"unknown_option1\" \"unknown_option2\"]; this will be fatal in a future release.",
		},
		{
			msg:            "in nested health_checks block",
			testFilePath:   fmt.Sprintf("%v/server_and_agent_bad_nested_health_checks_block.conf", testFileDir),
			expectedLogMsg: "Detected unknown health check config options: [\"unknown_option1\" \"unknown_option2\"]; this will be fatal in a future release.",
		},
	}

	for _, testCase := range cases {
		testCase := testCase

		c, err := parseFile(testCase.testFilePath)
		require.NoError(t, err)

		log, hook := test.NewNullLogger()

		t.Run(testCase.msg, func(t *testing.T) {
			warnOnUnknownConfig(c, log)
			requireLogLine(t, hook, testCase.expectedLogMsg)

			hook.Reset()
			require.Nil(t, hook.LastEntry())
		})
	}
}

<<<<<<< HEAD
func TestHasExpectedTTLs(t *testing.T) {
	cases := []struct {
		msg             string
		caTTL           time.Duration
		svidTTL         time.Duration
		hasExpectedTTLs bool
	}{
		// ca_ttl isn't less than default_svid_ttl * 6
		{
			msg:             "Both values are default values",
			caTTL:           0,
			svidTTL:         0,
			hasExpectedTTLs: true,
		},
		{
			msg:             "ca_ttl is 7h and default_svid_ttl is default value 1h",
			caTTL:           time.Hour * 7,
			svidTTL:         0,
			hasExpectedTTLs: true,
		},
		{
			msg:             "ca_ttl is default value 24h and default_svid_ttl is 3h",
			caTTL:           0,
			svidTTL:         time.Hour * 3,
			hasExpectedTTLs: true,
		},
		{
			msg:             "ca_ttl is 70h and default_svid_ttl is 10h",
			caTTL:           time.Hour * 70,
			svidTTL:         time.Hour * 10,
			hasExpectedTTLs: true,
		},
		// ca_ttl is less than default_svid_ttl * 6
		{
			msg:             "ca_ttl is 5h and default_svid_ttl is default value 1h",
			caTTL:           time.Hour * 5,
			svidTTL:         0,
			hasExpectedTTLs: false,
		},
		{
			msg:             "ca_ttl is default value 24h and default_svid_ttl is 5h",
			caTTL:           0,
			svidTTL:         time.Hour * 5,
			hasExpectedTTLs: false,
		},
		{
			msg:             "ca_ttl is 50h and default_svid_ttl is 10h",
			caTTL:           time.Hour * 50,
			svidTTL:         time.Hour * 10,
			hasExpectedTTLs: false,
		},
	}

	for _, testCase := range cases {
		t.Run(testCase.msg, func(t *testing.T) {
			require.Equal(t, testCase.hasExpectedTTLs, hasExpectedTTLs(testCase.caTTL, testCase.svidTTL))
		})
	}
=======
func requireLogLine(t *testing.T, h *test.Hook, expectedMsg string) {
	var currMsg string
	for _, e := range h.AllEntries() {
		currMsg = e.Message
		if currMsg == expectedMsg {
			break
		}
	}

	require.Equal(t, expectedMsg, currMsg)
}

// TestLogOptions verifies the log options given to newAgentConfig are applied, and are overridden
// by values from the config file
func TestLogOptions(t *testing.T) {
	fd, err := ioutil.TempFile("", "test")
	require.NoError(t, err)
	require.NoError(t, fd.Close())
	defer os.Remove(fd.Name())

	logOptions := []log.Option{
		log.WithLevel("DEBUG"),
		log.WithFormat(log.JSONFormat),
		log.WithOutputFile(fd.Name()),
	}

	agentConfig, err := newServerConfig(defaultValidConfig(), logOptions)
	require.NoError(t, err)

	logger := agentConfig.Log.(*log.Logger).Logger

	// defaultConfig() sets level to info,  which should override DEBUG set above
	require.Equal(t, logrus.InfoLevel, logger.Level)

	// JSON Formatter and output file should be set from above
	require.IsType(t, &logrus.JSONFormatter{}, logger.Formatter)
	require.Equal(t, fd.Name(), logger.Out.(*os.File).Name())
>>>>>>> b07708da
}<|MERGE_RESOLUTION|>--- conflicted
+++ resolved
@@ -976,7 +976,45 @@
 	}
 }
 
-<<<<<<< HEAD
+func requireLogLine(t *testing.T, h *test.Hook, expectedMsg string) {
+	var currMsg string
+	for _, e := range h.AllEntries() {
+		currMsg = e.Message
+		if currMsg == expectedMsg {
+			break
+		}
+	}
+
+	require.Equal(t, expectedMsg, currMsg)
+}
+
+// TestLogOptions verifies the log options given to newAgentConfig are applied, and are overridden
+// by values from the config file
+func TestLogOptions(t *testing.T) {
+	fd, err := ioutil.TempFile("", "test")
+	require.NoError(t, err)
+	require.NoError(t, fd.Close())
+	defer os.Remove(fd.Name())
+
+	logOptions := []log.Option{
+		log.WithLevel("DEBUG"),
+		log.WithFormat(log.JSONFormat),
+		log.WithOutputFile(fd.Name()),
+	}
+
+	agentConfig, err := newServerConfig(defaultValidConfig(), logOptions)
+	require.NoError(t, err)
+
+	logger := agentConfig.Log.(*log.Logger).Logger
+
+	// defaultConfig() sets level to info,  which should override DEBUG set above
+	require.Equal(t, logrus.InfoLevel, logger.Level)
+
+	// JSON Formatter and output file should be set from above
+	require.IsType(t, &logrus.JSONFormatter{}, logger.Formatter)
+	require.Equal(t, fd.Name(), logger.Out.(*os.File).Name())
+}
+
 func TestHasExpectedTTLs(t *testing.T) {
 	cases := []struct {
 		msg             string
@@ -1035,43 +1073,4 @@
 			require.Equal(t, testCase.hasExpectedTTLs, hasExpectedTTLs(testCase.caTTL, testCase.svidTTL))
 		})
 	}
-=======
-func requireLogLine(t *testing.T, h *test.Hook, expectedMsg string) {
-	var currMsg string
-	for _, e := range h.AllEntries() {
-		currMsg = e.Message
-		if currMsg == expectedMsg {
-			break
-		}
-	}
-
-	require.Equal(t, expectedMsg, currMsg)
-}
-
-// TestLogOptions verifies the log options given to newAgentConfig are applied, and are overridden
-// by values from the config file
-func TestLogOptions(t *testing.T) {
-	fd, err := ioutil.TempFile("", "test")
-	require.NoError(t, err)
-	require.NoError(t, fd.Close())
-	defer os.Remove(fd.Name())
-
-	logOptions := []log.Option{
-		log.WithLevel("DEBUG"),
-		log.WithFormat(log.JSONFormat),
-		log.WithOutputFile(fd.Name()),
-	}
-
-	agentConfig, err := newServerConfig(defaultValidConfig(), logOptions)
-	require.NoError(t, err)
-
-	logger := agentConfig.Log.(*log.Logger).Logger
-
-	// defaultConfig() sets level to info,  which should override DEBUG set above
-	require.Equal(t, logrus.InfoLevel, logger.Level)
-
-	// JSON Formatter and output file should be set from above
-	require.IsType(t, &logrus.JSONFormatter{}, logger.Formatter)
-	require.Equal(t, fd.Name(), logger.Out.(*os.File).Name())
->>>>>>> b07708da
 }